--- conflicted
+++ resolved
@@ -1,8 +1,4 @@
-<<<<<<< HEAD
-import { RefreshCw, Save, Wifi, WifiOff } from "lucide-react";
-=======
-import { CirclePlus, RefreshCw, Save } from "lucide-react";
->>>>>>> 40c04880
+import { CirclePlus, RefreshCw, Save, Wifi, WifiOff } from "lucide-react";
 import { Button } from "@/components/ui/button";
 import {
   Select,
@@ -11,21 +7,16 @@
   SelectTrigger,
   SelectValue,
 } from "@/components/ui/select";
-<<<<<<< HEAD
+import ApiBasedModelForm from "@/components/AliasKeyInputs";
 import { useEffect, useState, useCallback } from "react";
+import PopupBox from "@/components/ui/pop-up"
 import {
-  CheckpointModel,
-  fetchAvailableModels,
-  addModelRefreshListener,
-  ensureWebSocketConnection
+    CheckpointModel,
+    fetchAvailableModels,
+    addModelRefreshListener,
+    ensureWebSocketConnection
 } from "@/services/modelService";
 import { toast } from "@/components/ui/sonner";
-=======
-import ApiBasedModelForm from "@/components/AliasKeyInputs";
-import { useEffect, useState } from "react";
-import PopupBox from "@/components/ui/pop-up"
-import { CheckpointModel, fetchAvailableModels } from "@/services/modelService";
->>>>>>> 40c04880
 
 interface ModelSelectorProps {
   onModelSelect: (modelName: string) => void;
@@ -36,12 +27,9 @@
   const [selectedModel, setSelectedModel] = useState<string>("");
   const [isLoading, setIsLoading] = useState(false);
   const [error, setError] = useState<string | null>(null);
-<<<<<<< HEAD
+  const [open, setOpen] = useState(false)
   const [isWebSocketConnected, setIsWebSocketConnected] = useState(false);
   const [lastRefreshTime, setLastRefreshTime] = useState<Date | null>(null);
-=======
-  const [open, setOpen] = useState(false)
->>>>>>> 40c04880
 
   const loadModels = useCallback(async (showSuccessToast = false) => {
     try {
@@ -126,95 +114,85 @@
     }
   };
 
-  return (
-    <div className="flex flex-col space-y-3 sm:flex-row sm:items-center sm:space-x-4 sm:space-y-0">
-      <div className="flex flex-col flex-1">
-<<<<<<< HEAD
-        <div className="flex items-center justify-between mb-1">
-          <label htmlFor="model" className="text-sm font-medium">
-            Select Stable Diffusion Checkpoint:
-          </label>
-          <div className="flex items-center space-x-2">
-            {/* WebSocket Connection Status */}
-            <div className="flex items-center space-x-1">
-              {isWebSocketConnected ? (
-                <Wifi className="h-3 w-3 text-green-500" title="Auto-refresh enabled" />
-              ) : (
-                <WifiOff className="h-3 w-3 text-gray-400" title="Auto-refresh disabled" />
-              )}
-              <span className="text-xs text-muted-foreground">
+    return (
+        <div className="flex flex-col space-y-3 sm:flex-row sm:items-center sm:space-x-4 sm:space-y-0">
+            <div className="flex flex-col flex-1">
+                <PopupBox isOpen={open} onClose={() => setOpen(false)} title="API-Based Model">
+                    <ApiBasedModelForm></ApiBasedModelForm>
+                </PopupBox>
+                <div className="flex items-center justify-between mb-1">
+                    <label htmlFor="model" className="text-sm font-medium">
+                        Select Stable Diffusion Checkpoint:
+                    </label>
+                    <div className="flex items-center space-x-2">
+                        {/* WebSocket Connection Status */}
+                        <div className="flex items-center space-x-1">
+                            {isWebSocketConnected ? (
+                                <Wifi className="h-3 w-3 text-green-500" title="Auto-refresh enabled" />
+                            ) : (
+                                <WifiOff className="h-3 w-3 text-gray-400" title="Auto-refresh disabled" />
+                            )}
+                            <span className="text-xs text-muted-foreground">
                 {isWebSocketConnected ? 'Auto' : 'Manual'}
               </span>
-            </div>
-            {/* Last Refresh Time */}
-            {lastRefreshTime && (
-              <span className="text-xs text-muted-foreground">
+                        </div>
+                        {/* Last Refresh Time */}
+                        {lastRefreshTime && (
+                            <span className="text-xs text-muted-foreground">
                 {formatLastRefreshTime(lastRefreshTime)}
               </span>
-            )}
-          </div>
+                        )}
+                    </div>
+                </div>
+                <Select value={selectedModel} onValueChange={handleModelChange}>
+                    <SelectTrigger
+                        id="model"
+                        className="w-full bg-white dark:bg-[#0F172A] text-foreground dark:text-white border-input dark:border-slate-700"
+                    >
+                        <SelectValue placeholder="Select a model" />
+                    </SelectTrigger>
+                    <SelectContent className="bg-white dark:bg-[#0F172A] border-input dark:border-slate-700">
+                        {models.map((model) => (
+                            <SelectItem key={model.id} value={model.filename}>
+                                {model.name}
+                            </SelectItem>
+                        ))}
+                    </SelectContent>
+                </Select>
+                {error && <p className="text-sm text-red-500 mt-1">{error}</p>}
+                {models.length === 0 && !isLoading && !error && (
+                    <p className="text-sm text-muted-foreground mt-1">
+                        No models found. Try uploading a new model file.
+                    </p>
+                )}
+            </div>
+            <div className="flex flex-1 space-x-2 sm:justify-end">
+                <Button
+                    variant="outline"
+                    className="flex items-center space-x-2 mr-5 dark:bg-[#0F172A] dark:border-slate-700 dark:text-white dark:hover:bg-slate-800"
+                    onClick={() => setOpen(true)}
+                    disabled={isLoading}
+                >
+                    <CirclePlus className={`h-5 w-5`} />
+                    <span>Add API KEY</span>
+                </Button>
+                <Button
+                    variant="outline"
+                    className="flex items-center space-x-2 dark:bg-[#0F172A] dark:border-slate-700 dark:text-white dark:hover:bg-slate-800"
+                    onClick={handleManualRefresh}
+                    disabled={isLoading}
+                    title={isWebSocketConnected ? "Manual refresh (auto-refresh is active)" : "Refresh models"}
+                >
+                    <RefreshCw className={`h-4 w-4 ${isLoading ? 'animate-spin' : ''}`} />
+                    <span>{isLoading ? 'Loading...' : 'Refresh Models'}</span>
+                </Button>
+                {false && <Button variant="outline" className="dark:bg-[#0F172A] dark:border-slate-700 dark:text-white dark:hover:bg-slate-800">
+                    <Save className="h-4 w-4 mr-2" />
+                    Saved Settings
+                </Button>}
+            </div>
         </div>
-=======
-      <PopupBox isOpen={open} onClose={() => setOpen(false)} title="API-Based Model"> <ApiBasedModelForm></ApiBasedModelForm>
-      </PopupBox>
-        <label htmlFor="model" className="mb-1 text-sm font-medium">
-          Select Stable Diffusion Checkpoint:
-        </label>
->>>>>>> 40c04880
-        <Select value={selectedModel} onValueChange={handleModelChange}>
-          <SelectTrigger
-            id="model"
-            className="w-full"
-          >
-            <SelectValue placeholder="Select a model" />
-          </SelectTrigger>
-          <SelectContent>
-            {models.map((model) => (
-              <SelectItem key={model.id} value={model.filename}>
-                {model.name}
-              </SelectItem>
-            ))}
-          </SelectContent>
-        </Select>
-        {error && <p className="text-sm text-red-500 mt-1">{error}</p>}
-        {models.length === 0 && !isLoading && !error && (
-          <p className="text-sm text-muted-foreground mt-1">
-            No models found. Try uploading a new model file.
-          </p>
-        )}
-      </div>
-      <div className="flex flex-1 space-x-2 sm:justify-end">
-<<<<<<< HEAD
-        <Button
-          variant="outline"
-=======
-        <Button 
-          variant="outline" 
-          className="flex items-center space-x-2 mr-5 dark:bg-[#0F172A] dark:border-slate-700 dark:text-white dark:hover:bg-slate-800"
-          onClick={()=>setOpen(true)}
-          disabled={isLoading}
-        >
-          <CirclePlus className={`h-5 w-5`} />
-          <span>Add API KEY</span>
-        </Button>
-        <Button 
-          variant="outline" 
->>>>>>> 40c04880
-          className="flex items-center space-x-2 dark:bg-[#0F172A] dark:border-slate-700 dark:text-white dark:hover:bg-slate-800"
-          onClick={handleManualRefresh}
-          disabled={isLoading}
-          title={isWebSocketConnected ? "Manual refresh (auto-refresh is active)" : "Refresh models"}
-        >
-          <RefreshCw className={`h-4 w-4 ${isLoading ? 'animate-spin' : ''}`} />
-          <span>{isLoading ? 'Loading...' : 'Refresh'}</span>
-        </Button>
-        {false && <Button variant="outline" className="dark:bg-[#0F172A] dark:border-slate-700 dark:text-white dark:hover:bg-slate-800">
-          <Save className="h-4 w-4 mr-2" />
-          Saved Settings
-        </Button>}
-      </div>
-    </div>
-  );
+    );
 };
 
 export default ModelSelector;