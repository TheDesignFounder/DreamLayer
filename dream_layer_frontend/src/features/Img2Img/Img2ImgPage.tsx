--- conflicted
+++ resolved
@@ -57,21 +57,12 @@
     coreSettings,
     customWorkflow,
     setCustomWorkflow,
-<<<<<<< HEAD
     handlePromptChange,
     handleSamplingSettingsChange,
     handleSizeSettingsChange,
     handleBatchSettingsChange,
     handleSeedChange,
-    maskFile,
-=======
-    handlePromptChange, 
-    handleSamplingSettingsChange, 
-    handleSizeSettingsChange, 
-    handleBatchSettingsChange, 
-    handleSeedChange,
-    updateCoreSettings
->>>>>>> 8219872c
+    updateCoreSettings,
   } = useImg2ImgGalleryStore();
   const selectedLora = useLoraStore((state) => state.loraConfig);
   const { controlNetConfig, setControlNetConfig } = useControlNetStore();
@@ -248,8 +239,6 @@
     }
   };
 
-<<<<<<< HEAD
-=======
   // Advanced option handlers
   const handleRestoreFacesChange = (enabled: boolean) => {
     updateCoreSettings({ restore_faces: enabled });
@@ -285,8 +274,6 @@
     updateCoreSettings({ refiner_switch_at: value });
   };
 
-
->>>>>>> 8219872c
   const renderSubTabContent = () => {
     switch (activeSubTab) {
       case "checkpoints":
@@ -332,17 +319,9 @@
               value={coreSettings.negative_prompt}
               onChange={(value) => handlePromptChange(value, true)}
             />
-<<<<<<< HEAD
-
-            <h4 className="mb-2 mt-6 text-sm font-bold text-[#2563EB]">
-              2. Sampling Settings
-            </h4>
+
+            {/* <h4 className="mb-2 mt-6 text-sm font-bold text-[#2563EB]">2. Sampling Settings</h4> */}
             <RenderSettings
-=======
-            
-            {/* <h4 className="mb-2 mt-6 text-sm font-bold text-[#2563EB]">2. Sampling Settings</h4> */}
-            <RenderSettings 
->>>>>>> 8219872c
               sampler={coreSettings.sampler_name}
               scheduler={coreSettings.scheduler}
               steps={coreSettings.steps}
@@ -547,7 +526,9 @@
                     restoreFaces={coreSettings.restore_faces}
                     onRestoreFacesChange={handleRestoreFacesChange}
                     faceRestorationModel={coreSettings.face_restoration_model}
-                    onFaceRestorationModelChange={handleFaceRestorationModelChange}
+                    onFaceRestorationModelChange={
+                      handleFaceRestorationModelChange
+                    }
                     codeformerWeight={coreSettings.codeformer_weight}
                     onCodeformerWeightChange={handleCodeformerWeightChange}
                     gfpganWeight={coreSettings.gfpgan_weight}
