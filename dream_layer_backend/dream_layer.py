--- conflicted
+++ resolved
@@ -316,14 +316,13 @@
 
     return formatted_models
 
-<<<<<<< HEAD
-=======
+
 @app.route('/', methods=['GET'])
 def is_server_running():
     return jsonify({
         "status": "success"
-        })
->>>>>>> e6cd8082
+    })
+
 
 @app.route('/api/lora-models', methods=['GET'])
 def handle_get_lora_models():
@@ -341,7 +340,8 @@
             "status": "error",
             "message": str(e)
         }), 500
-        
+
+
 @app.route('/api/add-api-key', methods=['POST'])
 def add_api_key():
     """
@@ -356,10 +356,11 @@
         if not alias or not api_key:
             return jsonify({"status": "error", "message": "Missing alias or api_key"}), 400
 
-        env_path = os.path.join(os.path.dirname(os.path.dirname(__file__)), '.env')
+        env_path = os.path.join(os.path.dirname(
+            os.path.dirname(__file__)), '.env')
         lines = []
         found = False
-        
+
         if os.path.exists(env_path):
             with open(env_path, 'r') as f:
                 lines = f.readlines()
