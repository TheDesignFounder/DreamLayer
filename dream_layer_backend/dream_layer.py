--- conflicted
+++ resolved
@@ -146,13 +146,7 @@
             models = response.json()
             # Convert filenames to more user-friendly names (using display name mapping when available)
             for filename in models:
-<<<<<<< HEAD
-                name = filename.split('.')[0].replace(
-                    '-', ' ').replace('_', ' ')
-                name = ' '.join(word.capitalize() for word in name.split())
-=======
                 name = get_model_display_name(filename)
->>>>>>> 9b32dfbf
                 formatted_models.append({
                     "id": filename,
                     "name": name,
@@ -310,13 +304,8 @@
 
     try:
         models = get_lora_models()
-<<<<<<< HEAD
-
-        # Convert filenames to more user-friendly names
-=======
-        
+
         # Convert filenames to more user-friendly names (using display name mapping when available)
->>>>>>> 9b32dfbf
         for filename in models:
             name = get_model_display_name(filename)
             formatted_models.append({
@@ -541,8 +530,7 @@
             "message": str(e)
         }), 500
 
-<<<<<<< HEAD
-=======
+
 @app.route('/api/upload-model', methods=['POST'])
 def upload_model():
     """
@@ -578,7 +566,7 @@
             "status": "error",
             "message": str(e)
         }), 500
->>>>>>> 9b32dfbf
+
 
 @app.route('/api/images/<filename>', methods=['GET'])
 def serve_image(filename):
