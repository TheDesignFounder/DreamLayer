--- conflicted
+++ resolved
@@ -11,11 +11,8 @@
     inject_tiling_parameters,
     inject_hires_fix_parameters,
     inject_refiner_parameters,
-<<<<<<< HEAD
-    inject_lora_parameters,
-=======
->>>>>>> 93fcfa1c
-    inject_controlnet_parameters
+    inject_controlnet_parameters,
+    inject_lora_parameters
 )
 from shared_utils import SAMPLER_NAME_MAP
 
